# coding=utf-8
#
# Copyright 2021 Biderman et al. This file is based on code by the authors denoted below and has been modified from its original version.
#
# Copyright (c) 2020, NVIDIA CORPORATION.  All rights reserved.
#
# Licensed under the Apache License, Version 2.0 (the "License");
# you may not use this file except in compliance with the License.
# You may obtain a copy of the License at
#
#     http://www.apache.org/licenses/LICENSE-2.0
#
# Unless required by applicable law or agreed to in writing, software
# distributed under the License is distributed on an "AS IS" BASIS,
# WITHOUT WARRANTIES OR CONDITIONS OF ANY KIND, either express or implied.
# See the License for the specific language governing permissions and
# limitations under the License.
#
# This file has been modified from its original version
#

"""Pretrain utilities."""
import json
from datetime import datetime
from json import JSONDecodeError

import math
import sys

import os
import torch
import wandb
from torch.nn.parallel.distributed import DistributedDataParallel as torchDDP
from apex.optimizers import FusedAdam as Adam

from megatron import get_args
from megatron import get_timers
from megatron import get_tensorboard_writer
from megatron import mpu
from megatron import print_rank_0
from megatron.checkpointing import load_checkpoint
from megatron.checkpointing import save_checkpoint
from megatron.fp16 import FP16_Module
from megatron.fp16 import FP16_Optimizer
from megatron.global_vars import get_use_wandb
from megatron.initialize import initialize_megatron
from megatron.learning_rates import AnnealingLR
from megatron.model import DistributedDataParallel as LocalDDP
from megatron.model import get_params_for_weight_decay_optimization
from megatron.utils import check_adlr_autoresume_termination
from megatron.utils import make_data_loader
from megatron.utils import report_memory

import deepspeed


def pretrain(train_valid_test_dataset_provider, model_provider,
             forward_step_func, extra_args_provider=None, args_defaults={}):
    """Main training program.

    This function will run the followings in the order provided:
        1) initialize Megatron.
        2) setup model, optimizer and lr schedule using the model_provider.
        3) call train_val_test_data_provider to get train/val/test datasets.
        4) train the modle using the forward_step_func.

    Arguments:
        train_valid_test_dataset_provider: a function that takes the size of
            train/valid/test dataset and returns `train, valid, test` datasets.
        model_provider: a function that returns a vanilla version of the
            model. By vanilla we mean a simple model on cpu with no fp16 or ddp.
        forward_step_func: a function that takes a `data iterator` and `model`,
            and returns a `loss` scalar with a dictionary with key:values being
            the info we would like to monitor during training, for example
            `lm-loss: value`. We also require that this function add
            `batch generator` to the timers class.
        extra_args_provider: a function that takes a parser and adds arguments
            to it. It is used for programs to add their own arguments.
        args_defaults: a dictionary from argument-name to argument-value. It
            to set already parse arguments.
    """

    # Initalize and get arguments, timers, and Tensorboard writer.
    initialize_megatron(extra_args_provider=extra_args_provider,
                        args_defaults=args_defaults)

    args = get_args()
    timers = get_timers()

    # Model, optimizer, and learning rate.
    timers('model and optimizer').start()
    model, optimizer, lr_scheduler = setup_model_and_optimizer(model_provider)
    timers('model and optimizer').stop()

    # Data stuff.
    timers('train/valid/test data iterators').start()
    train_data_iterator, valid_data_iterator, test_data_iterator \
        = build_train_valid_test_data_iterators(
        train_valid_test_dataset_provider)
    timers('train/valid/test data iterators').stop()

    # Print setup timing.
    print_rank_0('done with setups ...')
    timers.log(['model and optimizer', 'train/valid/test data iterators'])
    print_rank_0('training ...')

    iteration = 0
    if args.do_train and args.train_iters > 0:
        iteration = train(forward_step_func,
                          model, optimizer, lr_scheduler,
                          train_data_iterator, valid_data_iterator)

    if args.do_valid:
        prefix = 'the end of training for val data'
        evaluate_and_print_results(prefix, forward_step_func,
                                   valid_data_iterator, model,
                                   iteration, False)

    if args.save and iteration != 0:
        save_checkpoint(iteration, model, optimizer, lr_scheduler)

    if args.do_test:
        # Run on test data.
        prefix = 'the end of training for test data'
        evaluate_and_print_results(prefix, forward_step_func,
                                   test_data_iterator, model,
                                   0, True)


def get_model(model_provider_func):
    """Build the model."""
    args = get_args()

    # Build model on cpu.
    model = model_provider_func()

    if args.deepspeed:
        # DeepSpeed handles CUDA, FP16, and DDP components.
        return model
<<<<<<< HEAD
    
    # TODO: since args.deepspeed is always true, everything past here is dead code. 
    # In particular, nothing else in the entire codebase uses LocalDDP (megatron.model.DistributedDataParallel)

    # GPU allocation.
    model.cuda(torch.cuda.current_device())

    # Fp16 conversion.
    if args.fp16:
        model = FP16_Module(model)

    # Wrap model for distributed training."""
    if args.DDP_impl == 'torch':
        i = torch.cuda.current_device()
        model = torchDDP(model, device_ids=[i], output_device=i,
                         process_group=mpu.get_data_parallel_group())
        return model
    if args.DDP_impl == 'local':
        model = LocalDDP(model)
        return model

    raise NotImplementedError('Unknown DDP implementation specified: {}. '
                              'Exiting.'.format(args.DDP_impl))
=======
    else:
        raise ValueError("Must be using deepspeed to run neox")
>>>>>>> 0d15295c


def get_optimizer(model):
    """Set up the optimizer."""
    args = get_args()

    # Build parameter groups (weight decay and non-decay).
    while isinstance(model, (torchDDP, LocalDDP, FP16_Module)):
        model = model.module
    param_groups = get_params_for_weight_decay_optimization(model, args)

    # Add model parallel attribute if it is not set.
    for param_group in param_groups:
        for param in param_group['params']:
            if not hasattr(param, 'model_parallel'):
                param.model_parallel = False

    if args.cpu_optimizer:
        if args.cpu_torch_adam:
            cpu_adam_optimizer = torch.optim.Adam
        else:
            from deepspeed.ops.adam import DeepSpeedCPUAdam
            cpu_adam_optimizer = DeepSpeedCPUAdam
        optimizer = cpu_adam_optimizer(param_groups,
                                       lr=args.lr,
                                       weight_decay=args.weight_decay)
    elif args.onebitadam:
        assert args.deepspeed
        optimizer = None
        # onebitadam needs to be instantiated within the deepspeed engine to work :|
    elif args.sm3:
        from .optimizers import SM3
        optimizer = SM3(
            param_groups,
            lr=args.lr,
            momentum=args.momentum,
            beta=args.adam_beta1,
            eps=args.adam_eps,
        )
    else:
        # Use Adam
        optimizer = Adam(param_groups,
                         lr=args.lr,
                         weight_decay=args.weight_decay,
                         betas=(args.adam_beta1, args.adam_beta2),
                         eps=args.adam_eps)
    if args.deepspeed:
        # fp16 wrapper is not required for DeepSpeed.
        return optimizer, param_groups
    else:
        raise ValueError("Must be using deepspeed to run neox")


def get_learning_rate_scheduler(optimizer):
    """Build the learning rate scheduler."""
    args = get_args()
    if args.deepspeed and args.onebitadam:
        print_rank_0("WARNING: onebitadam requires the lr scheduler be built by deepspeed - "
                     "Make sure one is added to your deepspeed config")
        return None

    # Add linear learning rate scheduler.
    if args.lr_decay_iters is not None:
        num_iters = args.lr_decay_iters
    else:
        num_iters = args.train_iters
    num_iters = max(1, num_iters)
    init_step = 0
    warmup_iter = args.warmup * num_iters
    lr_scheduler = AnnealingLR(
        optimizer,
        start_lr=args.lr,
        warmup_iter=warmup_iter,
        total_iters=num_iters,
        decay_style=args.lr_decay_style,
        last_iter=init_step,
        min_lr=args.min_lr,
        use_checkpoint_lr_scheduler=args.use_checkpoint_lr_scheduler,
        override_lr_scheduler=args.override_lr_scheduler)

    return lr_scheduler


def setup_model_and_optimizer(model_provider_func):
    """Setup model and optimizer."""
    args = get_args()

    model = get_model(model_provider_func)
    optimizer, param_groups = get_optimizer(model)
    lr_scheduler = get_learning_rate_scheduler(optimizer)

    # Determine if deepspeed config is JSON or filepath.
    # If JSON then directly load it
    deepspeed_conf = None
    if hasattr(args, 'deepspeed_config'):
        if not os.path.exists(args.deepspeed_config):
            # If its not a path trying parsing as a JSON string
            deepspeed_json_conf = args.deepspeed_config
            if len(deepspeed_json_conf) > 2 and deepspeed_json_conf[0] == "'" and deepspeed_json_conf[-1] == "'":
                deepspeed_json_conf = deepspeed_json_conf[1:-1]  # Remove shell quotes
            try:
                deepspeed_conf = json.loads(deepspeed_json_conf)
                args.deepspeed_config = None  # Pass directy as dictionary to deepspeed
            except JSONDecodeError:
                # Not a path or a string
                raise ValueError(
                    f'The parameter `deepspeed_config` is neither a file path that exists or a JSON string:'
                    f' {args.deepspeed_config}')

    if args.deepspeed:
        print_rank_0("DeepSpeed is enabled.")

        model, optimizer, _, lr_scheduler = deepspeed.initialize(
            model=model,
            optimizer=optimizer,
            args=args,
            lr_scheduler=lr_scheduler,
            mpu=mpu if args.pipe_parallel_size == 0 else None,
            dist_init_required=False,
            model_parameters=param_groups if optimizer is None else None,
            config_params=deepspeed_conf,
        )

        model.total_params = get_total_params(model.module)
        print_rank_0(f' > total params: {"{:,}".format(model.total_params)}')

        if args.pipe_parallel_size > 0:
            model.set_batch_fn(model.module._megatron_batch_fn)
    else:
        raise ValueError("Must be using deepspeed to run neox")

    if args.load is not None:
        args.iteration = load_checkpoint(model, optimizer, lr_scheduler)
    else:
        args.iteration = 0

    # get model without FP16 and/or TorchDDP wrappers
    unwrapped_model = model
    while hasattr(unwrapped_model, 'module'):
        unwrapped_model = unwrapped_model.module

    return model, optimizer, lr_scheduler


def backward_step(optimizer, model, loss):
    """Backward step."""
    args = get_args()
    timers = get_timers()

    # Backward pass.
    timers('backward-backward').start()
    if args.deepspeed:
        model.backward(loss)
    else:
        raise ValueError("Must be using deepspeed to run neox")
    timers('backward-backward').stop()

    if args.deepspeed:
        # DeepSpeed backward propagation already addressed all reduce communication.
        # Reset the timer to avoid breaking timer logs below.
        timers('backward-allreduce').reset()
    else:
        raise ValueError("Must be using deepspeed to run neox")

    if not args.deepspeed:
        # Update master gradients.
        timers('backward-master-grad').start()
        if args.fp16:
            optimizer.update_master_grads()
        timers('backward-master-grad').stop()

        # Clipping gradients helps prevent the exploding gradient.
        timers('backward-clip-grad').start()
        if args.clip_grad > 0:
            if not args.fp16:
                mpu.clip_grad_norm(model.parameters(), args.clip_grad)
            else:
                optimizer.clip_master_grads(args.clip_grad)
        timers('backward-clip-grad').stop()


def train_step(forward_step_func, data_iterator,
               model, optimizer, lr_scheduler):
    """Single training step."""
    args = get_args()
    timers = get_timers()

    # Pipeline parallelism schedules forward/backward/step
    if args.pipe_parallel_size > 0:
        return train_step_pipe(model, data_iterator)

    # Forward model for one step.
    timers('forward').start()
    loss, loss_reduced = forward_step_func(data_iterator, model)
    timers('forward').stop()

    # Calculate gradients, reduce across processes, and clip.
    timers('backward').start()
    backward_step(optimizer, model, loss)
    timers('backward').stop()

    # Update parameters.
    skipped_iter = 0
    timers('optimizer').start()
    if args.deepspeed:
        model.step()
    else:
        raise ValueError("Must be using deepspeed to run neox")
    timers('optimizer').stop()

    return loss_reduced, skipped_iter


def train_step_pipe(model, data_iterator):
    """Single training step with DeepSpeed's pipeline parallel engine. """
    args = get_args()
    timers = get_timers()

    assert args.deepspeed
    loss = model.train_batch(data_iter=data_iterator)
    loss_dict = {'lm loss': loss}
    if args.fp16 and model.optimizer.overflow:
        skipped_iter = 1
    else:
        skipped_iter = 0

    # Don't break Megatron's timers because we changed code paths.
    for t in ['forward', 'backward', 'allreduce', 'optimizer', 'batch generator',
              'data loader']:
        timers(t).reset()
    return loss_dict, skipped_iter


def training_log(loss_dict, total_loss_dict, learning_rate, iteration,
                 loss_scale, report_memory_flag, skipped_iter, model):
    """Log training information such as losses, timing, ...."""
    args = get_args()
    timers = get_timers()
    writer = get_tensorboard_writer()

    # Update losses.
    skipped_iters_key = 'skipped iterations'
    total_loss_dict[skipped_iters_key] = total_loss_dict.get(
        skipped_iters_key, 0) + skipped_iter
    got_nan_key = 'got nan'

    got_nan = False
    for key in loss_dict:
        if not skipped_iter:
            total_loss_dict[key] = total_loss_dict.get(key, 0.) + loss_dict[key]
        else:
            value = loss_dict[key].float().sum().item()
            is_nan = value == float('inf') or \
                     value == -float('inf') or \
                     value != value
            got_nan = got_nan or is_nan

    total_loss_dict[got_nan_key] = total_loss_dict.get(
        got_nan_key, 0) + int(got_nan)

    # Logging.
    timers_to_log = []

    def add_to_logging(name):
        if name in timers.timers:
            timers_to_log.append(name)

    if args.pipe_parallel_size <= 0:
        add_to_logging('forward')
        add_to_logging('backward')
        add_to_logging('backward-backward')
        add_to_logging('backward-allreduce')
        add_to_logging('backward-master-grad')
        add_to_logging('backward-clip-grad')
        add_to_logging('optimizer')
        add_to_logging('batch generator')
    else:
        # with pipeline parallel, the megatron timers are overridden by the deepspeed ones.
        # Try to grab timer values from model engine. Only recently added to deeperspeed, so check that the engine
        # has that attribute first
        if hasattr(model, 'timer_values') and model.timer_values is not None:
            if model.wall_clock_breakdown() and model.global_steps % model.steps_per_print() == 0:
                timer_values = model.timer_values
                # deepspeed already logs to tensorboard / prints values, so just log to wandb
                if get_use_wandb() and torch.distributed.get_rank() == 0:
                    for key in timer_values:
                        wandb.log({key: timer_values[key]}, step=iteration)

    # Log timer info to tensorboard and wandb
    normalizer = iteration % args.log_interval
    if normalizer == 0:
        normalizer = args.log_interval
    if torch.distributed.get_rank() == 0:
        timers.write(names=timers_to_log, iteration=iteration, normalizer=normalizer)

    # wandb writer
    if get_use_wandb() and torch.distributed.get_rank() == 0:
        wandb.log({'learning_rate': learning_rate}, step=iteration)
        for key in loss_dict:
            wandb.log({key: loss_dict[key]}, step=iteration)
        if args.fp16:
            wandb.log({'loss_scale': loss_scale}, step=iteration)

    # Tensorboard values.
    if writer and torch.distributed.get_rank() == 0:
        writer.add_scalar('learning_rate', learning_rate, iteration)
        for key in loss_dict:
            writer.add_scalar(key, loss_dict[key], iteration)
        if args.fp16:
            writer.add_scalar('loss_scale', loss_scale, iteration)

    if iteration % args.log_interval == 0:
        elapsed_time = timers('interval time').elapsed()
        iteration_time = elapsed_time / args.log_interval
        samples_per_sec = get_global_batch_size(args) / iteration_time
        log_string = ' samples/sec: {:.3f} |'.format(samples_per_sec)
        if writer and torch.distributed.get_rank() == 0:
            writer.add_scalar('samples/sec', samples_per_sec, iteration)
            writer.add_scalar('iteration_time', iteration_time, iteration)
        if get_use_wandb() and torch.distributed.get_rank() == 0:
            wandb.log({'samples/sec': samples_per_sec}, step=iteration)
            wandb.log({'iteration_time': iteration_time}, step=iteration)
        log_string += ' iteration {:8d}/{:8d} |'.format(iteration,
                                                       args.train_iters)
        log_string += ' elapsed time per iteration (ms): {:.1f} |'.format(
            elapsed_time * 1000.0 / args.log_interval)
        log_string += ' learning rate: {:.3E} |'.format(learning_rate)
        num_iterations = max(
            1, args.log_interval - total_loss_dict[skipped_iters_key])

        # calculate tflop / gpu
        flops_per_s_per_gpu = get_flops(model, iteration_time)
        log_string += f' approx flops per GPU: {human_readable_flops(flops_per_s_per_gpu)} |'
        if writer and torch.distributed.get_rank() == 0:
            writer.add_scalar('flops/s/gpu', flops_per_s_per_gpu, iteration)
        if get_use_wandb() and torch.distributed.get_rank() == 0:
            wandb.log({'flops/s/gpu': flops_per_s_per_gpu}, step=iteration)

        for key in total_loss_dict:
            if key not in [skipped_iters_key, got_nan_key]:
                v = total_loss_dict[key].item() if hasattr(total_loss_dict[key], 'item') else total_loss_dict[key]
                avg = v / float(num_iterations)
                log_string += ' {}: {:.6E} |'.format(key, avg)
                total_loss_dict[key] = 0.0
        if args.fp16:
            log_string += ' loss scale: {:.1f} |'.format(loss_scale)
        log_string += ' number of skipped iterations: {:3d} |'.format(
            total_loss_dict[skipped_iters_key])
        log_string += ' number of nan iterations: {:3d} |'.format(
            total_loss_dict[got_nan_key])
        total_loss_dict[skipped_iters_key] = 0
        total_loss_dict[got_nan_key] = 0
        print_rank_0(log_string)
        if report_memory_flag:
            report_memory('after {} iterations'.format(iteration))
            report_memory_flag = False
        timers.log(timers_to_log, normalizer=args.log_interval)

    return report_memory_flag


def train(forward_step_func, model, optimizer, lr_scheduler,
          train_data_iterator, valid_data_iterator):
    """Train the model function."""
    args = get_args()
    timers = get_timers()

    # Turn on training mode which enables dropout.
    model.train()

    # Tracking loss.
    total_loss_dict = {}

    # Iterations.
    iteration = args.iteration

    timers('interval time').start()
    report_memory_flag = True
    while iteration < args.train_iters:
        loss_dict, skipped_iter = train_step(forward_step_func,
                                             train_data_iterator,
                                             model,
                                             optimizer,
                                             lr_scheduler)
        iteration += 1

        # Logging.
        loss_scale = None
        if args.fp16:
            loss_scale = optimizer.cur_scale if args.deepspeed else optimizer.loss_scale
        report_memory_flag = training_log(loss_dict, total_loss_dict,
                                          optimizer.param_groups[0]['lr'],
                                          iteration, loss_scale,
                                          report_memory_flag, skipped_iter, model)

        # Autoresume
        if args.adlr_autoresume and \
                (iteration % args.adlr_autoresume_interval == 0):
            check_adlr_autoresume_termination(iteration, model, optimizer,
                                              lr_scheduler)

        # Checkpointing
        if args.save and args.save_interval and \
                iteration % args.save_interval == 0:
            save_checkpoint(iteration, model, optimizer, lr_scheduler)

        # Evaluation
        if args.eval_interval and iteration % args.eval_interval == 0 and \
                args.do_valid:
            prefix = 'iteration {}'.format(iteration)
            evaluate_and_print_results(prefix, forward_step_func,
                                       valid_data_iterator, model,
                                       iteration, False)

        if args.exit_interval and iteration % args.exit_interval == 0:
            torch.distributed.barrier()
            time_str = datetime.now().strftime('%Y-%m-%d %H:%M:%S')
            rank = torch.distributed.get_rank()
            print_rank_0('rank: {} | time: {} | exiting the program at '
                         'iteration {}'.format(rank, time_str, iteration))
            sys.exit()

    return iteration


def evaluate(forward_step_func, data_iterator, model, verbose=False):
    """Evaluation."""
    args = get_args()

    # Turn on evaluation mode which disables dropout.
    model.eval()

    total_loss_dict = {}

    with torch.no_grad():
        iteration = 0
        while iteration < args.eval_iters:
            iteration += 1
            if verbose and iteration % args.log_interval == 0:
                print_rank_0('Evaluating iter {}/{}'.format(iteration,
                                                            args.eval_iters))
            # Forward evaluation.
            _, loss_dict = forward_step_func(data_iterator, model)

            # When contiguous memory optimizations are enabled, the buffers
            # allocated by the optimizations are deallocated during backward pass
            # in the absence of backward pass the buffers should be reset after each
            # forward pass
            if args.deepspeed and args.deepspeed_activation_checkpointing:
                deepspeed.checkpointing.reset()

            # Reduce across processes.
            for key in loss_dict:
                total_loss_dict[key] = total_loss_dict.get(key, 0.) + \
                                       loss_dict[key]
    # Move model back to the train mode.
    model.train()

    for key in total_loss_dict:
        total_loss_dict[key] /= args.eval_iters

    return total_loss_dict


def evaluate_and_print_results(prefix, forward_step_func,
                               data_iterator, model,
                               iteration, verbose=False):
    """Helper function to evaluate and dump results on screen."""
    writer = get_tensorboard_writer()

    # Pipeline parallelism needs eval_batch() instead of a simple forward().
    args = get_args()
    if args.pipe_parallel_size > 0:
        def _eval_helper(data_iter, pipe_model):
            loss = model.eval_batch(data_iter)
            return None, {'lm loss': loss}

        forward_step_func = _eval_helper

    total_loss_dict = evaluate(forward_step_func, data_iterator, model, verbose)
    string = ' validation loss at {} | '.format(prefix)
    for key in total_loss_dict:
        string += '{} value: {:.6E} | '.format(key, total_loss_dict[key].item())
        ppl = math.exp(min(20, total_loss_dict[key].item()))
        string += '{} PPL: {:.6E} | '.format(key, ppl)
        if writer and torch.distributed.get_rank() == 0:
            writer.add_scalar('{} value'.format(key),
                              total_loss_dict[key].item(),
                              iteration)
            writer.add_scalar('{} ppl'.format(key), ppl, iteration)

        if get_use_wandb() and torch.distributed.get_rank() == 0:
            wandb.log({
                'validation {} value'.format(key): total_loss_dict[key].item(),
                'validation {} ppl'.format(key): ppl
            }, step=iteration)

    length = len(string) + 1
    print_rank_0('-' * length)
    print_rank_0(string)
    print_rank_0('-' * length)


def build_train_valid_test_data_iterators(
        build_train_valid_test_datasets_provider):
    """XXX"""
    args = get_args()

    (train_dataloader, valid_dataloader, test_dataloader) = (None, None, None)

    print_rank_0('> building train, validation, and test datasets ...')

    # Ensure only the first/last pipeline stages have data loaders
    if args.pipe_parallel_size > 0:
        is_first_stage = mpu.get_pipe_parallel_rank() == 0
        is_last_stage = mpu.get_pipe_parallel_rank() == mpu.get_pipe_parallel_world_size() - 1
        pipe_load = is_first_stage or is_last_stage
    else:
        pipe_load = True

    # Data loader only on rank 0 of each model parallel group.
    if mpu.get_model_parallel_rank() == 0 and pipe_load:
        # Rank, size, and global batch size.
        data_parallel_size = mpu.get_data_parallel_world_size()
        global_batch_size = args.batch_size * data_parallel_size * args.gas

        # Number of train/valid/test samples.
        train_iters = args.train_iters
        eval_iters = (train_iters // args.eval_interval + 1) * args.eval_iters
        test_iters = args.eval_iters
        train_val_test_num_samples = [train_iters * global_batch_size,
                                      eval_iters * global_batch_size,
                                      test_iters * global_batch_size]
        print_rank_0(' > datasets target sizes (minimum size):')
        print_rank_0('    train:      {}'.format(train_val_test_num_samples[0]))
        print_rank_0('    validation: {}'.format(train_val_test_num_samples[1]))
        print_rank_0('    test:       {}'.format(train_val_test_num_samples[2]))

        # Build the datasets.
        train_ds, valid_ds, test_ds = build_train_valid_test_datasets_provider(
            train_val_test_num_samples)

        # Build dataloders.
        train_dataloader = make_data_loader(train_ds)
        valid_dataloader = make_data_loader(valid_ds)
        test_dataloader = make_data_loader(test_ds)

        # Flags to know if we need to do training/validation/testing.
        do_train = train_dataloader is not None and args.train_iters > 0
        do_valid = valid_dataloader is not None and args.eval_iters > 0
        do_test = test_dataloader is not None and args.eval_iters > 0
        # Need to broadcast num_tokens and num_type_tokens.
        flags = torch.cuda.LongTensor(
            [int(do_train), int(do_valid), int(do_test)])
    else:
        flags = torch.cuda.LongTensor([0, 0, 0])

    # Broadcast num tokens.
    if args.pipe_parallel_size > 0:
        # Only first/last pipeline stages have data loaders, so pipeline parallelism should
        # broadcast globally instead of just the model parallel group.
        torch.distributed.broadcast(flags, src=0)
    else:
        torch.distributed.broadcast(flags,
                                    mpu.get_model_parallel_src_rank(),
                                    group=mpu.get_model_parallel_group())
    args.do_train = flags[0].item()
    args.do_valid = flags[1].item()
    args.do_test = flags[2].item()

    # Shift the start iterations.
    if train_dataloader is not None:
        train_dataloader.batch_sampler.start_iter = args.iteration % \
                                                    len(train_dataloader)
        print_rank_0('setting training data start iteration to {}'.
                     format(train_dataloader.batch_sampler.start_iter))
    if valid_dataloader is not None:
        start_iter_val = (args.iteration // args.eval_interval) * \
                         args.eval_iters
        valid_dataloader.batch_sampler.start_iter = start_iter_val % \
                                                    len(valid_dataloader)
        print_rank_0('setting validation data start iteration to {}'.
                     format(valid_dataloader.batch_sampler.start_iter))

    # Build iterators.
    if train_dataloader is not None:
        train_data_iterator = iter(train_dataloader)
    else:
        train_data_iterator = None

    if valid_dataloader is not None:
        valid_data_iterator = iter(valid_dataloader)
    else:
        valid_data_iterator = None

    if test_dataloader is not None:
        test_data_iterator = iter(test_dataloader)
    else:
        test_data_iterator = None

    return train_data_iterator, valid_data_iterator, test_data_iterator


def get_total_params(model):
    # Print number of parameters.
    if mpu.get_data_parallel_rank() == 0:
        params = sum([p.nelement() for p in model.parameters()])
        print(' > number of parameters on model parallel rank {}: {}'.format(
            mpu.get_model_parallel_rank(), params), flush=True)
    else:
        params = 0

    total_n_parameters = torch.tensor([params]).cuda(torch.cuda.current_device())
    torch.distributed.all_reduce(total_n_parameters)
    total_n_parameters = total_n_parameters.item()
    return total_n_parameters


def human_readable_flops(num):
    for unit in ['', 'KFLOPS', 'MFLOPS', 'GFLOPS', 'TFLOPS', 'PFLOPS', 'EFLOPS', 'ZFLOPS']:
        if abs(num) < 1024.0:
            return "%3.1f%s" % (num, unit)
        num /= 1024.0
    return "%.1f%s" % (num, 'Yi')


def get_global_batch_size(args):
    return args.batch_size * mpu.get_data_parallel_world_size() * args.gas


def get_flops(model, iter_time_s):
    args = get_args()

    world_size = torch.distributed.get_world_size()
    global_batch_size = get_global_batch_size(args)

    ff = model.total_params * 6
    attn = args.seq_length * args.hidden_size * args.num_layers * 60
    flops = global_batch_size * args.seq_length * (ff + attn) / (iter_time_s * world_size)

    return flops<|MERGE_RESOLUTION|>--- conflicted
+++ resolved
@@ -137,34 +137,10 @@
     if args.deepspeed:
         # DeepSpeed handles CUDA, FP16, and DDP components.
         return model
-<<<<<<< HEAD
-    
-    # TODO: since args.deepspeed is always true, everything past here is dead code. 
-    # In particular, nothing else in the entire codebase uses LocalDDP (megatron.model.DistributedDataParallel)
-
-    # GPU allocation.
-    model.cuda(torch.cuda.current_device())
-
-    # Fp16 conversion.
-    if args.fp16:
-        model = FP16_Module(model)
-
-    # Wrap model for distributed training."""
-    if args.DDP_impl == 'torch':
-        i = torch.cuda.current_device()
-        model = torchDDP(model, device_ids=[i], output_device=i,
-                         process_group=mpu.get_data_parallel_group())
-        return model
-    if args.DDP_impl == 'local':
-        model = LocalDDP(model)
-        return model
-
-    raise NotImplementedError('Unknown DDP implementation specified: {}. '
-                              'Exiting.'.format(args.DDP_impl))
-=======
+    # nothing else in the entire codebase uses LocalDDP (megatron.model.DistributedDataParallel)
+
     else:
         raise ValueError("Must be using deepspeed to run neox")
->>>>>>> 0d15295c
 
 
 def get_optimizer(model):
