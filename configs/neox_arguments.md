Arguments for gpt-neox. All of the following can be specified in your .yml config file(s):


## NeoXArgsLRScheduler

LR Scheduler Arguments



- **lr_decay_style**: typing.Literal['constant', 'linear', 'cosine', 'exponential']

    Default = linear

    Learning rate decay function. Choose from 'constant', 'linear', 'cosine', 'exponential'.



- **lr_decay_iters**: int

    Default = None

    Number of iterations to decay learning rate over, If None defaults to --train-iters



- **min_lr**: float

    Default = 0.0

    Minimum value for learning rate. The scheduler clips values below this threshold.



- **warmup**: float

    Default = 0.01

    Percentage of total iterations to warmup on (.01 = 1 percent of all training iters).



- **override_lr_scheduler**: bool

    Default = False

    Reset the values of the scheduler (learning rate,warmup iterations, minimum learning rate, maximum number of iterations, and decay style from input arguments and ignore values from checkpoints. Note that all the above values will be reset.



- **use_checkpoint_lr_scheduler**: bool

    Default = False

    Use checkpoint to set the values of the scheduler (learning rate, warmup iterations, minimum learning rate, maximum number of iterations, and decay style from checkpoint and ignore input arguments.



## NeoXArgsLogging

Logging Arguments



- **use_wandb**: bool

    Default = None

    Flag indicating if wandb is to be used.



- **wandb_group**: str

    Default = None

    Weights and Biases group name - used to group together "runs".



- **wandb_team**: str

    Default = None

    Team name for Weights and Biases.



- **wandb_project**: str

    Default = neox

    wandb project name



- **wandb_host**: str

    Default = https://api.wandb.ai

    url of the wandb host



- **wandb_init_all_ranks**: bool

    Default = False

    Initialize wandb on all ranks.



- **git_hash**: str

<<<<<<< HEAD
    Default = f6a8f5d
=======
    Default = 7ed7bc6
>>>>>>> e48b0c45

    current git hash of repository



- **log_dir**: str

    Default = None

    Directory to save logs to.



- **tensorboard_dir**: str

    Default = None

    Write TensorBoard logs to this directory.



- **log_interval**: int

    Default = None

    Interval between logging.



- **log_grad_pct_zeros**: bool

    Default = False

    Log the percentage of zeros for the gradient of each parameter to wandb / tensorboard (useful for debugging). Needs wandb_init_all_ranks set to True if using pipeline parallelism to log all ranks.



- **log_param_norm**: bool

    Default = False

    Log the frob norm of the parameters to wandb / tensorboard (useful for debugging). Needs wandb_init_all_ranks set to True if using pipeline parallelism to log all ranks.



- **log_grad_norm**: bool

    Default = False

    Log the frob norm of the gradients to wandb / tensorboard (useful for debugging).
    (N.B - this will only work with pp = 0 for now, as we don't have access to the gradients of the model because
    deepspeed.)



- **log_optimizer_states**: bool

    Default = False

    Log the frob norm of the optimizer states to wandb / tensorboard (useful for debugging).



- **log_gradient_noise_scale**: bool

    Default = False

    Whether to log the gradient noise scale when training (cf. https://arxiv.org/abs/1812.06162 for explanation)



- **gradient_noise_scale_n_batches**: int

    Default = 5

    Number of batches to accumulate gradients for in the gradient noise scale logger.



- **gradient_noise_scale_cpu_offload**: bool

    Default = False

    Whether to offload the buffered gradients to cpu when measuring gradient noise scale.



## NeoXArgsModel

Model Arguments



- **precision**: typing.Literal['fp16', 'fp32', 'bfloat16']

    Default = None

    description of the used precision, either one of fp16 or fp32 (and in the future bf16).



- **num_layers**: int

    Default = None

    Number of transformer layers.



- **hidden_size**: int

    Default = None

    Transformer hidden size.



- **num_attention_heads**: int

    Default = None

    Number of transformer attention heads.



- **seq_length**: int

    Default = None

    Maximum sequence length to process.



- **max_position_embeddings**: int

    Default = None

    Maximum number of position embeddings to use. This is the size of position embedding.



- **norm**: typing.Literal['layernorm', 'rmsnorm', 'scalenorm']

    Default = layernorm

    Normalization layer to use. Choose from "layernorm", "rmsnorm", "scalenorm".



- **layernorm_epsilon**: float

    Default = 1e-05

    Layer norm epsilon.



- **rms_norm_epsilon**: float

    Default = 1e-08

    Root mean squared norm epsilon



- **scalenorm_epsilon**: float

    Default = 1e-08

    Scalenorm epsilon



- **pos_emb**: typing.Literal['learned', 'rotary', 'sinusoidal', 'rpe', 'alibi', 'none']

    Default = learned

    Type of positional embedding to use - choose from 'learned', 'rotary', 'sinusoidal', 'rpe', 'none'



- **rpe_num_buckets**: int

    Default = 32

    T5 relative positional encoding number of buckets, default 32.



- **rpe_max_distance**: int

    Default = 128

    T5 relative positional encoding max distance, default 128.



- **opt_pos_emb_offset**: int

    Default = 0

    Learned position embedding offset (only used by OPT, where it should be set to 2).



- **no_weight_tying**: bool

    Default = False

    Disables weight tying between embedding weights and final Linear layer



- **attention_config**: list

    Default = None

    Attention configuration for gpt-neox

    The first item in the list specifies the attention type(s), and should be a list of strings. The second item
    specifies the number of times to repeat those attention types in the full list.

    attention type choices:  [global, local, sparse_fixed, sparse_variable, bigbird, bslongformer, gmlp, amlp, flash]

    So a 12 layer network with only global attention could be specified like:
        [[[`global`], 12]]

    or a 12 layer network with alternating global / local like:
        [[[`global`, `local`], 6]]

    If none is specified, this defaults to
        [[[`global`], n_layers]]
    
    "flash" attention refers to optimized global attention for Ampere (and some other) generation GPUs described here [Flash-Attention](https://github.com/HazyResearch/flash-attention).



- **sparsity_config**: dict

    Default = None

    Sparsity configuration dict as defined in https://www.deepspeed.ai/docs/config-json/#sparse-attention

    Note that since neox is autoregressive, attention is always "unidirectional" and `horizontal_global_attention` is
    always false.

    The main difference between our sparsity config and deepspeed's is that `mode` is ignored - since it is instead
    specified in attention_config defining each layer.

    An example config is given below:
          "sparse_attention": {
            "block": 16,
            "different_layout_per_head": true,
            "num_local_blocks": 4,
            "num_global_blocks": 1,
            "num_different_global_patterns": 4,
            "num_random_blocks": 0,
            "local_window_blocks": [4],
            "global_block_indices": [0],
            "global_block_end_indices": None,
            "num_sliding_window_blocks": 3
          }



- **num_unique_layers**: int

    Default = None

    Number of unique transformer layers. num-layers should be divisible by this value. Currently only has an effect when pipe_parallel_size=0.



- **param_sharing_style**: str

    Default = grouped

    Ordering of the shared parameters. For example, for a num-layers=4 and --num-unique-layers=2, we will have the following ordering for two unique layers 1 and 2-: grouped: [1, 2, 1, 2] and spaced: [1, 1, 2, 2].



- **make_vocab_size_divisible_by**: int

    Default = 128

    Pad the vocab size to be divisible by this value. This is added for computational efficiency reasons.



- **activation**: typing.Literal['gelu', 'geglu', 'relu', 'softsign', 'swish', 'mish']

    Default = gelu

    Activation function to use - choose from ["gelu", "geglu", "relu", "softsign", "swish", "mish"]



- **scaled_upper_triang_masked_softmax_fusion**: bool

    Default = False

    Enable fusion of query_key_value_scaling time (upper diagonal) masking and softmax.



- **scaled_masked_softmax_fusion**: bool

    Default = False

    Enable fusion of query_key_value_scaling general masking and softmax.



- **bias_gelu_fusion**: bool

    Default = False

    Enable bias and gelu fusion.



- **bias_dropout_fusion**: bool

    Default = False

    Enable bias and dropout fusion.



- **fp16_lm_cross_entropy**: bool

    Default = False

    Move the cross entropy unreduced loss calculation for lm head to fp16.



- **init_method_std**: float

    Default = 0.02

    Standard deviation of the zero mean normal distribution used for weight initialization.



- **apply_query_key_layer_scaling**: bool

    Default = False

    Scale Q * K^T by 1 / layer-number. If this flag is set, then it will automatically set attention-softmax-in-fp32 to true



- **use_cpu_initialization**: bool

    Default = False

    If set, affine parallel weights initialization uses CPU



- **attention_softmax_in_fp32**: bool

    Default = False

    Run attention masking and softmax in fp32.



- **rotary_pct**: float

    Default = 1.0

    pct of hidden dims to apply rotary positional embedding to



- **rotary_emb_base**: int

    Default = 10000

    Base for rotary positional embedding



- **init_method**: typing.Literal['normal', 'scaled_normal', 'orthogonal', 'scaled_orthogonal', 'xavier_uniform', 'xavier_normal', 'wang_init', 'small_init']

    Default = normal

    Init function used on all layers except ff residual outputs - choose from
    ["normal", "scaled_normal", "orthogonal", "scaled_orthogonal", "xavier_uniform", "xavier_normal", "wang_init", "small_init"]



- **output_layer_init_method**: typing.Literal['normal', 'scaled_normal', 'orthogonal', 'scaled_orthogonal', 'xavier_uniform', 'xavier_normal', 'wang_init', 'small_init']

    Default = scaled_normal

    Init function used for ff residual outputs - choose from
    ["normal", "scaled_normal", "orthogonal", "scaled_orthogonal", "xavier_uniform", "xavier_normal", "wang_init", "small_init"]



- **gmlp_attn_dim**: int

    Default = 64

    the dimension of the single head self attention in gmlp model (not used in gpt models).
    If None - gmlp model doesn't use attention.



- **gpt_j_residual**: bool

    Default = False

    If false, we use the conventional residual path:
      x = x + attn(ln1(x))
      x = x + mlp(ln2(x))
    Otherwise, we use the residual path from GPT-J, which offers a slight speedup:
      x = ln(x)
      x = x + attn(x) + mlp(x)



- **gpt_j_tied**: bool

    Default = False

    If false, we use
      x = x + attn(ln1(x)) + mlp(ln2(x))
    Otherwise, we tie the layer norms
      y = ln(x)
      x = x + attn(y) + mlp(y)



- **soft_prompt_tuning**: dict

    Default = None

    Dictionary configuring the soft prompt tuning parameters.
    If enabled, will train *only* the soft prompt, and freezes the rest of the model.
    parameters in the dict are:
        'enabled': bool = True # enables soft prompting
        'num_tokens': int = 10 # length of the soft prompt in tokens
        'init_string': str = '' # if provided, initialize the soft prompt with the word embeddings of this string
        'init_range': float = 0.5 # if no init string is provided, initialize the soft prompt with a uniform distribution between -init_range and init_rang



- **output_layer_parallelism**: typing.Literal['row', 'column']

    Default = row

    Parameter controlling whether the output layer is parallelized over the hidden dim (row) or the vocab dim (column)



## NeoXArgsOptimizer

Optimizer Arguments



- **optimizer_type**: typing.Literal['adam', 'onebitadam', 'cpu_adam', 'cpu_torch_adam', 'sm3', 'madgrad_wd', 'sgd']

    Default = adam

    Type of optimizer to use. Choose from ['adam', 'onebitadam', 'cpu_adam', 'cpu_torch_adam', 'sm3', 'madgrad_wd', 'sgd']
    NOTE: sgd will use MuSGD from Mup. Mup must be enabled for this optimizer.



- **use_bnb_optimizer**: bool

    Default = False

    Whether to enable the bitsandbytes optimizers



- **zero_stage**: int

    Default = None

    Zero Optimizer stage



- **zero_reduce_scatter**: bool

    Default = None

    Zero: Uses reduce or reduce scatter instead of allreduce to average gradients



- **zero_contiguous_gradients**: bool

    Default = None

    Zero: Copies the gradients to a contiguous buffer as they are produced. Avoids memory fragmentation during backward pass. Only useful when running very large models.



- **zero_reduce_bucket_size**: int

    Default = None

    Zero: Number of elements reduced/allreduced at a time. Limits the memory required for the allgather for large model sizes



- **zero_allgather_bucket_size**: int

    Default = None

    Zero: Number of elements allgathered at a time. Limits the memory required for the allgather for large model sizes



- **lr**: float

    Default = None

    Max Learning rate during training



## NeoXArgsOther

Misc. Arguments



- **distributed_backend**: str

    Default = nccl

    Which backend to use for distributed training.



- **local_rank**: int

    Default = None

    local rank passed from distributed launcher.



- **rank**: int

    Default = None

    global rank of process being run (passed in via distributed launcher)



- **lazy_mpu_init**: bool

    Default = False

    If set to True, initialize_megatron() skips DDP initialization and returns function to complete it instead. Also turns on use-cpu-initialization flag. This is for external DDP manager.



- **short_seq_prob**: float

    Default = 0.1

    Probability of producing a short sequence.



- **eod_mask_loss**: bool

    Default = False

    Mask loss for the end of document tokens.



- **adlr_autoresume**: bool

    Default = False

    Enable auto-resume on adlr cluster.



- **adlr_autoresume_interval**: int

    Default = 1000

    Intervals over which check for auto-resume termination signal



- **seed**: int

    Default = 1234

    Random seed used for python, numpy, pytorch, and cuda.



- **onnx_safe**: bool

    Default = False

    Use workarounds for known problems with Torch ONNX exporter



- **deepscale**: bool

    Default = False

    (Deprecated) enable DeepSpeed (helper flag for user code, no impact on DeepSpeed backend)'



- **deepscale_config**: str

    Default = None

    (Deprecated) deepscale json configuration file.



- **deepspeed_mpi**: bool

    Default = False

    Run via MPI, this will attempt to discover the necessary variables to initialize torch distributed from the MPI environment



- **deepspeed_slurm**: bool

    Default = False

    Run via SLURM, this will attempt to discover the necessary variables to initialize torch distributed from the SLURM environment



- **user_script**: str

    Default = None

    user script to be run



- **iteration**: int

    Default = None

    Set during training



- **do_train**: int

    Default = None

    Set during training



- **do_valid**: int

    Default = None

    Set during training



- **do_test**: int

    Default = None

    Set during training



- **save_iters**: list

    Default = None

    Set during training



- **global_num_gpus**: int

    Default = None

    Set during launching



## NeoXArgsParallelism

Parallelism Arguments



- **pipe_parallel_size**: int

    Default = 0

    Number of pipeline parallel stages. Disable with 0.



- **model_parallel_size**: int

    Default = 1

    Size of the model parallelism.



- **pipe_partition_method**: str

    Default = type:transformer|mlp

    method used to distribute model layers across pipeline stages. Choose from "parameters", which balances the number
    of parameters on each pipeline stage, "uniform", which naively balances the number of layers per stage, or
    "type:[regex]", which balances layers whose class names match [regex]



- **world_size**: int

    Default = None

    Total world size (i.e number of gpus in cluster). Configured post-launch using distributed launcher



- **is_pipe_parallel**: bool

    Default = False

    flag to determine whether pipeline parallelism is on - shouldn't be set by user, is automatically determined
    according to pipeline parallel size.



## NeoXArgsTemplate

NeoXArgsTemplate()



## NeoXArgsTextgen

Text Generation arguments



- **text_gen_type**: str

    Default = None

    How to generate text/sample the model.
    Options: `unconditional`, `input-file`, `interactive`



- **temperature**: float

    Default = 0.0

    exponential scaling output distribution ("higher == more risk")



- **top_p**: float

    Default = 0.0

    Top-p (nucleus) sampling chooses from the smallest possible set of tokens whose cumulative probability exceeds the probability top_p.



- **top_k**: int

    Default = 0

    integer between 0 and the models vocab size. Filters out any logits with a probability less than that of the top_kth token.



- **return_logits**: bool

    Default = False

    Boolean for whether to return the logits for generated tokens



- **maximum_tokens**: int

    Default = 64

    maximum number of tokens to be generated



- **prompt_end**: str

    Default = 


    a single prompt's end. Defaults to newline



- **sample_input_file**: str

    Default = None

    Get input from file instead of interactive mode, each line is an input.



- **sample_output_file**: str

    Default = samples.txt

    Output file



- **num_samples**: int

    Default = 1

    Number of samples to generate unconditionally, defaults to 1 and interactive conditional sampling



- **recompute**: bool

    Default = False

    During generation recompute all attention instead of using previously computed keys/values.
    Should be set to true for sparse attention models



- **eval_results_prefix**: str

    Default = 

    prefix to which to save evaluation results - final fp will be {eval_results_prefix}_eval_results_yy-mm-dd-HH-MM.json



- **eval_tasks**: list

    Default = None

    Tasks to evaluate on using lm_eval_harness



## NeoXArgsTokenizer

Tokenizer Arguments



- **tokenizer_type**: typing.Literal['GPT2BPETokenizer', 'HFTokenizer', 'HFGPT2Tokenizer', 'SPMTokenizer', 'CharLevelTokenizer', 'TiktokenTokenizer']

    Default = GPT2BPETokenizer

    Type of tokenizer to use - should be one of ["GPT2BPETokenizer", "HFTokenizer", "HFGPT2Tokenizer", "SPMTokenizer", "CharLevelTokenizer", "TiktokenTokenizer"]



- **padded_vocab_size**: int

    Default = None

    Total (padded) vocabulary size of tokenizer. Configured after launching of training,
    as it's dependent on the parallelism size.



## NeoXArgsTraining

Training Arguments



- **data_path**: str

    Default = None

    Path to combined dataset to split.



- **use_shared_fs**: bool

    Default = True

    Whether to use a shared filesystem for data loading. If False, local rank 0 on all nodes will preprocess the data,
    otherwise only global rank 0 will preprocess the data. This is implemented in megatron/data/gpt2_dataset.py::_build_index_mappings.



- **train_data_paths**: list

    Default = None

    List of paths to train datasets.



- **test_data_paths**: list

    Default = None

    List of paths to test datasets.



- **valid_data_paths**: list

    Default = None

    List of paths to validation datasets.



- **train_data_weights**: list

    Default = None

    List of 'weights' that decide how often to sample from each training dataset when blending datasets. If None, defaults to equal weighting.
    Should be a list the same length as `train_data_paths`



- **valid_data_weights**: list

    Default = None

    List of 'weights' that decide how often to sample from each validation dataset when blending datasets. If None, defaults to equal weighting.
    Should be a list the same length as `valid_data_paths`



- **test_data_weights**: list

    Default = None

    List of 'weights' that decide how often to sample from each test dataset when blending datasets. If None, defaults to equal weighting.
    Should be a list the same length as `test_data_paths`



- **weight_by_num_documents**: bool

    Default = False

    If True, Builds dataset weights from a multinomial distribution over groups of data according to the number of
    documents in each group.

    WARNING: setting this to True will override any user provided weights

    We sample from a group according to the probability p(L) ∝ |L| ** α,
    where p(L) is the probability of sampling from a given group,
          |L| is the number of examples in that datapoint,
          and α is a coefficient that acts to upsample data from underrepresented groups

    Hence α (`alpha`) allows us to control how much to 'boost' the probability of training on low-resource groups.

    See https://arxiv.org/abs/1911.02116 for more details



- **weighted_sampler_alpha**: float

    Default = 0.3

    Alpha value for `weight_by_num_documents`. Only has an effect if `weight_by_num_documents` = True.

    when alpha = 1, the probability of sampling from a given group = n_samples / total_samples
    as alpha -> 0, the probability of sampling from all groups becomes equal, and number of documents has no effect
    as alpha -> inf, the probability of sampling from the groups with *the most samples* -> 1



- **data_impl**: str

    Default = infer

    Implementation of indexed datasets.



- **mmap_warmup**: bool

    Default = False

    Warm up mmap files.



- **save**: str

    Default = None

    Output directory to save checkpoints to.



- **config_files**: dict

    Default = None

    Store of original config files mapping config filename to file contents



- **load**: str

    Default = None

    Directory containing a model checkpoint.



- **checkpoint_validation_with_forward_pass**: bool

    Default = False

    save input and output of a forward pass with the checkpoint and validate after load



- **checkpoint_scale**: typing.Literal['linear', 'log']

    Default = linear

    How step at which checkpoints are saved should scale. "linear" implies 1 checkpoint will be saved at every multiple of `checkpoint-factor`,
    while "log" implies that the number of steps between each checkpoint will be multiplied by `checkpoint-factor` at each step, starting from step 1.



- **checkpoint_factor**: int

    Default = None

    Acts as a multiplier on either the "log" or "linear" checkpoint spacing.

    With `checkpoint-scale="linear"`, `checkpoint-factor=20`, and `train-iters=100`, checkpoints will be saved at
    steps [20, 40, 60, 80, 100].

    With `checkpoint-scale="log"`, `checkpoint-factor=2`, and `train-iters=100`, checkpoints will be saved at
    steps [1, 2, 4, 8, 16, 32, 64, 100].

    Note that the last checkpoint step is always saved.



- **extra_save_iters**: list

    Default = None

    Additional iterations when a checkpoint should be saved.
    Must be a list of ints or `None`.



- **no_save_optim**: bool

    Default = False

    Do not save current optimizer.



- **no_save_rng**: bool

    Default = False

    Do not save current rng state.



- **no_load_optim**: bool

    Default = False

    Do not load optimizer when loading checkpoint.



- **no_load_rng**: bool

    Default = False

    Do not load rng state when loading checkpoint.



- **finetune**: bool

    Default = False

    Load model for finetuning. Do not load optimizer or rng state from checkpoint and set iteration to 0. Assumed when loading a release checkpoint.



- **batch_size**: int

    Default = None

    training microbatch size per gpu



- **train_iters**: int

    Default = None

    Number of iterations to run for training.



- **eval_iters**: int

    Default = 100

    Number of iterations to run for evaluation validation/test for.



- **keep_last_n_checkpoints**: int

    Default = None

    Number of last checkpoints to keep



- **eval_interval**: int

    Default = 1000

    Interval between running evaluation on validation set.



- **split**: str

    Default = 969, 30, 1

    Comma_separated list of proportions for training, validation, and test split. For example the split 90,5,5 will use 90% of data for training, 5% for validation and 5% for test.



- **vocab_file**: str

    Default = None

    Path to the vocab file.



- **merge_file**: str

    Default = None

    Path to the BPE merge file.



- **num_workers**: int

    Default = 2

    Dataloader number of workers.



- **exit_interval**: int

    Default = None

    Exit the program after the iteration is divisible by this value.



- **attention_dropout**: float

    Default = 0.1

    Post attention dropout probability.



- **hidden_dropout**: float

    Default = 0.1

    Dropout probability for hidden state transformer.



- **weight_decay**: float

    Default = 0.01

    Weight decay coefficient for L2 regularization.



- **checkpoint_activations**: bool

    Default = False

    Checkpoint activation to allow for training with larger models, sequences, and batch sizes.



- **checkpoint_num_layers**: int

    Default = 1

    Chunk size (number of layers) for checkpointing.



- **deepspeed_activation_checkpointing**: bool

    Default = True

    DEPRECATED - TODO: remove
    Uses activation checkpointing from deepspeed



- **contiguous_checkpointing**: bool

    Default = False

    Contiguous memory checkpointing for activations.



- **checkpoint_in_cpu**: bool

    Default = False

    Move the activation checkpoints to CPU.



- **synchronize_each_layer**: bool

    Default = False

    does a synchronize at the beginning and end of each checkpointed layer.



- **profile_backward**: bool

    Default = False

    Enables backward pass profiling for checkpointed layers.



- **partition_activations**: bool

    Default = False

    Partition Activations across GPUs before checkpointing.



- **gas**: int

    Default = None

    gradient_accumulation_steps



- **clip_grad**: float

    Default = None

    Gradient clipping based on global L2 norm.



- **hysteresis**: int

    Default = 2

    hysteresis for dynamic loss scaling



- **dynamic_loss_scale**: bool

    Default = None

    flag indicating whether dynamic loss scale is used



- **loss_scale**: float

    Default = None

    Static loss scaling, positive power of 2
    values can improve fp16 convergence. If None, dynamic loss scaling is used.



- **loss_scale_window**: float

    Default = 1000.0

    Window over which to raise/lower dynamic scale.



- **min_scale**: float

    Default = 1.0

    Minimum loss scale for dynamic loss scale.



- **char_level_ppl**: bool

    Default = False

    Whether to calculate character level perplexity as well as token level perplexity. (may incur a time cost)



- **use_mup**: bool

    Default = False

    Whether to use Microsoft's Mup https://github.com/microsoft/mup



- **coord_check**: bool

    Default = False

    Whether to generate a "coord check" plot to verify mup's implementation in neox



- **save_base_shapes**: bool

    Default = False

    Whether to save base shapes for mup. This will save the shapes to the path specified in base-shapes-file.



- **base_shapes_file**: str

    Default = None

    Path to the base shapes to save to/load from



- **mup_init_scale**: float

    Default = 1.0

    Initialization scale: All the parameters are multiplied by this value



- **mup_attn_temp**: float

    Default = 1.0

    Attention temperature: Reciprocal of the multiplier applied to the input to attention softmax



- **mup_output_temp**: float

    Default = 1.0

    Output temperature: Reciprocal of the multiplier applied to the input to softmax that
    produces the distribution over output tokens.



- **mup_embedding_mult**: float

    Default = 1.0

    Scalar by which we multiply the output of the embedding layer



- **mup_rp_embedding_mult**: float

    Default = 1.0

    Scalar by which we multiply vectors representing relative position



- **mup_width_scale**: int

    Default = 2

    What to scale width by when creating the delta model for mup



## NeoXArgsDeepspeedConfig

Args for deepspeed config
    Every argument included here will be included in deepspeed config json
    #TODO this list is not complete as compared to https://www.deepspeed.ai/docs/config-json/



- **deepspeed**: bool

    Default = True

    boolean flag to enable DeepSpeed (Always True)



- **train_batch_size**: int

    Default = None

    The effective training batch size. This is the amount of data samples that leads to one step of model update. train_batch_size is aggregated by the batch size that a single GPU processes in one forward/backward pass (a.k.a., train_step_batch_size), the gradient accumulation steps (a.k.a., gradient_accumulation_steps), and the number of GPUs.



- **train_micro_batch_size_per_gpu**: int

    Default = None

    Batch size to be processed by one GPU in one step (without gradient accumulation). When specified, gradient_accumulation_steps is automatically calculated using train_batch_size and number of GPUs. Should not be concurrently specified with gradient_accumulation_steps in the configuration JSON.



- **gradient_accumulation_steps**: int

    Default = 1

    Number of training steps to accumulate gradients before averaging and applying them. This feature is sometimes useful to improve scalability since it results in less frequent communication of gradients between steps. Another impact of this feature is the ability to train with larger batch sizes per GPU. When specified, train_step_batch_size is automatically calculated using train_batch_size and number of GPUs. Should not be concurrently specified with train_step_batch_size in the configuration JSON.



- **optimizer**: dict

    Default = None

    dict containing the keys type and params

    type: The optimizer name. DeepSpeed natively supports Adam, AdamW, OneBitAdam, Lamb, and OneBitLamb optimizers (See here for details) and will import other optimizers from torch.

    params: Dictionary of parameters to instantiate optimizer. The parameter names must match the optimizer constructor signature (e.g., for Adam).



- **scheduler**: dict

    Default = None

    dict containing the keys type and params

    type: The scheduler name. See here (https://deepspeed.readthedocs.io/en/latest/schedulers.html) for list of support schedulers.

    params: Dictionary of parameters to instantiate scheduler. The parameter names should match scheduler constructor signature.



- **fp32_allreduce**: bool

    Default = False

    During gradient averaging perform allreduce with 32 bit values



- **prescale_gradients**: bool

    Default = False

    Scale gradients before doing allreduce



- **gradient_predivide_factor**: float

    Default = 1.0

    Before gradient averaging predivide gradients by a specified factor, can sometimes help with fp16 stability when scaling to large numbers of GPUs



- **sparse_gradients**: bool

    Default = False

    Enable sparse compression of torch.nn.Embedding gradients.



- **fp16**: dict

    Default = None

    Configuration for using mixed precision/FP16 training that leverages NVIDIA’s Apex package.



- **amp**: dict

    Default = None

    Dictionary as described in Deepspeed documentation: https://www.deepspeed.ai/docs/config-json/#automatic-mixed-precision-amp-training-options



- **gradient_clipping**: float

    Default = 0.0

    Enable gradient clipping with provided value



- **zero_optimization**: dict

    Default = None

    



- **steps_per_print**: int

    Default = 10

    Print train loss every N steps.



- **wall_clock_breakdown**: bool

    Default = False

    Enable timing of the latency of forward/backward/update training phases.



- **dump_state**: bool

    Default = False

    Print out state information of DeepSpeed object after initialization.



- **flops_profiler**: dict

    Default = None

    Dictionary as described in Deepspeed documentation: https://www.deepspeed.ai/docs/config-json/#flops-profiler



- **zero_allow_untested_optimizer**: bool

    Default = False

    Whether Deepspeed Zero Optimizer will allow an optimizer that hasn't been tested by the deepspeed team



## NeoXArgsDeepspeedRunner

Args for deepspeed runner (deepspeed.launcher.runner).
    Every argument included here will be passed as command line argument to deepspeed.launcher.runner



- **hostfile**: str

    Default = None

    list of hostnames / ssh aliases and the number of GPUs per host

    example file contents:
    worker-1 slots=4
    worker-2 slots=4
    127.0.0 slots=4
    127.0.1 slots=4



- **include**: str

    Default = None

    Specify hardware resources to use during execution. String format is `NODE_SPEC[@NODE_SPEC ...]` where `NODE_SPEC=NAME[:SLOT[,SLOT ...]]`. If `:SLOT` is omitted, include all slots on that host. Example: `"worker-0@worker-1:0,2"` will use all slots. on `worker-0` and slots `[0, 2]` on `worker-1`.



- **exclude**: str

    Default = None

    Specify hardware resources to NOT use during execution. Same format as include



- **num_nodes**: int

    Default = -1

    Total number of worker nodes to run on, this will use the top N hosts from the given hostfile. -1 will use all.



- **num_gpus**: int

    Default = None

    Max number of GPUs to use on each node, will use [0:N) GPU ids on each node. None / not specifying a value will use all.



- **master_port**: int

    Default = 29500

    Port used by PyTorch distributed for communication during training.



- **master_addr**: str

    Default = None

    IP address of node 0, will be inferred via 'hostname -I' if not specified.



- **launcher**: str

    Default = pdsh

    Launcher backend for multi-node training. Options currently include PDSH, OpenMPI, MVAPICH.



- **detect_nvlink_pairs**: bool

    Default = False

    If true, autodetects nvlink pairs and remaps cuda visible devices to place them next to each other. This is an Eleuther addition to deepspeed, and should speed up model parallel training on setups with nvlink pairs when mp=2.



- **comment**: str

    Default = None

    Adds a `--comment` to the DeepSpeed launch command. In DeeperSpeed this is passed on to the SlurmLauncher as well. Sometime necessary for cluster rules, or so I've heard.
<|MERGE_RESOLUTION|>--- conflicted
+++ resolved
@@ -111,11 +111,7 @@
 
 - **git_hash**: str
 
-<<<<<<< HEAD
-    Default = f6a8f5d
-=======
     Default = 7ed7bc6
->>>>>>> e48b0c45
 
     current git hash of repository
 
